--- conflicted
+++ resolved
@@ -181,22 +181,21 @@
 	pub command: String,
 }
 
-<<<<<<< HEAD
+/// Parameters for the OpenWorkspace method.
+#[derive(Clone, Debug, Serialize, Deserialize, PartialEq)]
+pub struct OpenWorkspaceParams {
+	/// The path for the workspace to be opened
+	pub path: String,
+
+	/// Should the workspace be opened in a new window?
+	pub new_window: bool,
+}
+
 /// Parameters for the ShowUrl method.
 #[derive(Clone, Debug, Serialize, Deserialize, PartialEq)]
 pub struct ShowUrlParams {
 	/// The URL to display
 	pub url: String,
-=======
-/// Parameters for the OpenWorkspace method.
-#[derive(Clone, Debug, Serialize, Deserialize, PartialEq)]
-pub struct OpenWorkspaceParams {
-	/// The path for the workspace to be opened
-	pub path: String,
-
-	/// Should the workspace be opened in a new window?
-	pub new_window: bool,
->>>>>>> 0303dcdd
 }
 
 /**
@@ -329,16 +328,14 @@
 	#[serde(rename = "execute_command")]
 	ExecuteCommand(ExecuteCommandParams),
 
-<<<<<<< HEAD
+	/// Use this to open a workspace in Positron
+	#[serde(rename = "open_workspace")]
+	OpenWorkspace(OpenWorkspaceParams),
+
 	/// Causes the URL to be displayed inside the Viewer pane, and makes the
 	/// Viewer pane visible.
 	#[serde(rename = "show_url")]
 	ShowUrl(ShowUrlParams),
-=======
-	/// Use this to open a workspace in Positron
-	#[serde(rename = "open_workspace")]
-	OpenWorkspace(OpenWorkspaceParams),
->>>>>>> 0303dcdd
 
 }
 
