--- conflicted
+++ resolved
@@ -201,19 +201,18 @@
 	pub new_window: bool,
 }
 
-<<<<<<< HEAD
 /// Parameters for the SetEditorSelections method.
 #[derive(Clone, Debug, Serialize, Deserialize, PartialEq)]
 pub struct SetEditorSelectionsParams {
 	/// The selections (really, ranges) to set in the document
 	pub selections: Vec<Range>,
-=======
+}
+
 /// Parameters for the ShowUrl method.
 #[derive(Clone, Debug, Serialize, Deserialize, PartialEq)]
 pub struct ShowUrlParams {
 	/// The URL to display
 	pub url: String,
->>>>>>> da08aa19
 }
 
 /**
@@ -350,16 +349,14 @@
 	#[serde(rename = "open_workspace")]
 	OpenWorkspace(OpenWorkspaceParams),
 
-<<<<<<< HEAD
 	/// Use this to set the selection ranges/cursor in the editor
 	#[serde(rename = "set_editor_selections")]
 	SetEditorSelections(SetEditorSelectionsParams),
-=======
+
 	/// Causes the URL to be displayed inside the Viewer pane, and makes the
 	/// Viewer pane visible.
 	#[serde(rename = "show_url")]
 	ShowUrl(ShowUrlParams),
->>>>>>> da08aa19
 
 }
 
