//
// events.rs
//
// Copyright (C) 2024 by Posit Software, PBC
//
//

use amalthea::comm::ui_comm::ExecuteCommandParams;
use amalthea::comm::ui_comm::OpenEditorParams;
use amalthea::comm::ui_comm::OpenWorkspaceParams;
use amalthea::comm::ui_comm::Position;
use amalthea::comm::ui_comm::Range;
use amalthea::comm::ui_comm::SetEditorSelectionsParams;
use amalthea::comm::ui_comm::ShowMessageParams;
use amalthea::comm::ui_comm::ShowUrlParams;
use amalthea::comm::ui_comm::UiFrontendEvent;
use harp::object::RObject;
use libr::R_NilValue;
use libr::SEXP;

use crate::interface::RMain;

#[harp::register]
pub unsafe extern "C" fn ps_ui_show_message(message: SEXP) -> anyhow::Result<SEXP> {
    let params = ShowMessageParams {
        message: RObject::view(message).try_into()?,
    };

    let main = RMain::get();
    let event = UiFrontendEvent::ShowMessage(params);
    main.send_frontend_event(event);
    Ok(R_NilValue)
}

#[harp::register]
pub unsafe extern "C" fn ps_ui_execute_command(command: SEXP) -> anyhow::Result<SEXP> {
    let params = ExecuteCommandParams {
        command: RObject::view(command).try_into()?,
    };

    let main = RMain::get();
    let event = UiFrontendEvent::ExecuteCommand(params);
    main.send_frontend_event(event);
    Ok(R_NilValue)
}

#[harp::register]
pub unsafe extern "C" fn ps_ui_open_workspace(
    path: SEXP,
    new_window: SEXP,
) -> anyhow::Result<SEXP> {
    let params = OpenWorkspaceParams {
        path: RObject::view(path).try_into()?,
        new_window: RObject::view(new_window).try_into()?,
    };

    let main = RMain::get();
    let event = UiFrontendEvent::OpenWorkspace(params);
    main.send_frontend_event(event);
    Ok(R_NilValue)
}

#[harp::register]
pub unsafe extern "C" fn ps_ui_navigate_to_file(
    file: SEXP,
    _line: SEXP,
    _column: SEXP,
) -> anyhow::Result<SEXP> {
    let params = OpenEditorParams {
        file: RObject::view(file).try_into()?,
        line: 0,
        column: 0,
    };

    let main = RMain::get();
    let event = UiFrontendEvent::OpenEditor(params);
    main.send_frontend_event(event);
    Ok(R_NilValue)
}

#[harp::register]
<<<<<<< HEAD
pub unsafe extern "C" fn ps_ui_set_selection_ranges(ranges: SEXP) -> anyhow::Result<SEXP> {
    let ranges_smushed_together: Vec<i32> = RObject::view(ranges).try_into()?;
    let ranges: Vec<Range> = ranges_smushed_together
        .chunks_exact(4)
        .map(|chunk| Range {
            start: Position {
                character: chunk[1] as i64,
                line: chunk[0] as i64,
            },
            end: Position {
                character: chunk[3] as i64,
                line: chunk[2] as i64,
            },
        })
        .collect();

    let params = SetEditorSelectionsParams { selections: ranges };

    let main = RMain::get();
    let event = UiFrontendEvent::SetEditorSelections(params);
=======
pub unsafe extern "C" fn ps_ui_show_url(url: SEXP) -> anyhow::Result<SEXP> {
    let params = ShowUrlParams {
        url: RObject::view(url).try_into()?,
    };

    let main = RMain::get();
    let event = UiFrontendEvent::ShowUrl(params);
>>>>>>> da08aa19
    main.send_frontend_event(event);
    Ok(R_NilValue)
}<|MERGE_RESOLUTION|>--- conflicted
+++ resolved
@@ -79,7 +79,6 @@
 }
 
 #[harp::register]
-<<<<<<< HEAD
 pub unsafe extern "C" fn ps_ui_set_selection_ranges(ranges: SEXP) -> anyhow::Result<SEXP> {
     let ranges_smushed_together: Vec<i32> = RObject::view(ranges).try_into()?;
     let ranges: Vec<Range> = ranges_smushed_together
@@ -100,7 +99,11 @@
 
     let main = RMain::get();
     let event = UiFrontendEvent::SetEditorSelections(params);
-=======
+    main.send_frontend_event(event);
+    Ok(R_NilValue)
+}
+
+#[harp::register]
 pub unsafe extern "C" fn ps_ui_show_url(url: SEXP) -> anyhow::Result<SEXP> {
     let params = ShowUrlParams {
         url: RObject::view(url).try_into()?,
@@ -108,7 +111,6 @@
 
     let main = RMain::get();
     let event = UiFrontendEvent::ShowUrl(params);
->>>>>>> da08aa19
     main.send_frontend_event(event);
     Ok(R_NilValue)
 }