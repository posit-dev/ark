//
// r-data-explorer.rs
//
// Copyright (C) 2023-2024 by Posit Software, PBC
//
//

use std::cmp;
use std::collections::HashMap;

use amalthea::comm::comm_channel::CommMsg;
use amalthea::comm::data_explorer_comm::BackendState;
use amalthea::comm::data_explorer_comm::ColumnDisplayType;
use amalthea::comm::data_explorer_comm::ColumnProfileResult;
use amalthea::comm::data_explorer_comm::ColumnProfileType;
use amalthea::comm::data_explorer_comm::ColumnSchema;
use amalthea::comm::data_explorer_comm::ColumnSortKey;
use amalthea::comm::data_explorer_comm::ColumnSummaryStats;
use amalthea::comm::data_explorer_comm::ColumnValue;
use amalthea::comm::data_explorer_comm::CompareFilterParamsOp;
use amalthea::comm::data_explorer_comm::DataExplorerBackendReply;
use amalthea::comm::data_explorer_comm::DataExplorerBackendRequest;
use amalthea::comm::data_explorer_comm::DataExplorerFrontendEvent;
use amalthea::comm::data_explorer_comm::DataSelection;
use amalthea::comm::data_explorer_comm::ExportDataSelectionFeatures;
use amalthea::comm::data_explorer_comm::ExportDataSelectionParams;
use amalthea::comm::data_explorer_comm::ExportFormat;
use amalthea::comm::data_explorer_comm::ExportedData;
use amalthea::comm::data_explorer_comm::FilterResult;
use amalthea::comm::data_explorer_comm::FormatOptions;
use amalthea::comm::data_explorer_comm::GetColumnProfilesFeatures;
use amalthea::comm::data_explorer_comm::GetColumnProfilesParams;
use amalthea::comm::data_explorer_comm::GetDataValuesParams;
use amalthea::comm::data_explorer_comm::GetSchemaParams;
use amalthea::comm::data_explorer_comm::RowFilter;
use amalthea::comm::data_explorer_comm::RowFilterType;
use amalthea::comm::data_explorer_comm::SearchSchemaFeatures;
use amalthea::comm::data_explorer_comm::SetRowFiltersFeatures;
use amalthea::comm::data_explorer_comm::SetRowFiltersParams;
use amalthea::comm::data_explorer_comm::SetSortColumnsFeatures;
use amalthea::comm::data_explorer_comm::SetSortColumnsParams;
use amalthea::comm::data_explorer_comm::SummaryStatsBoolean;
use amalthea::comm::data_explorer_comm::SummaryStatsNumber;
use amalthea::comm::data_explorer_comm::SummaryStatsString;
use amalthea::comm::data_explorer_comm::SupportedFeatures;
use amalthea::comm::data_explorer_comm::TableData;
use amalthea::comm::data_explorer_comm::TableSchema;
use amalthea::comm::data_explorer_comm::TableShape;
use amalthea::comm::event::CommManagerEvent;
use amalthea::socket::comm::CommInitiator;
use amalthea::socket::comm::CommSocket;
use anyhow::anyhow;
use anyhow::bail;
use crossbeam::channel::unbounded;
use crossbeam::channel::Sender;
use crossbeam::select;
use harp::exec::RFunction;
use harp::exec::RFunctionExt;
<<<<<<< HEAD
=======
use harp::object::r_dbl_is_finite;
use harp::object::r_dbl_is_nan;
use harp::object::r_length;
>>>>>>> 9601518c
use harp::object::RObject;
use harp::r_symbol;
use harp::tbl_get_column;
use harp::utils::r_inherits;
use harp::utils::r_is_object;
use harp::utils::r_is_s4;
use harp::utils::r_names2;
use harp::utils::r_typeof;
use harp::vector::CharacterVector;
use harp::vector::Vector;
use harp::TableInfo;
use harp::TableKind;
use libr::*;
use serde::Deserialize;
use serde::Serialize;
use stdext::local;
use stdext::result::ResultOrLog;
use stdext::spawn;
use stdext::unwrap;
use uuid::Uuid;

use crate::data_explorer::export_selection;
use crate::data_explorer::format;
use crate::data_explorer::format::format_string;
use crate::interface::RMain;
use crate::lsp::events::EVENTS;
use crate::modules::ARK_ENVS;
use crate::r_task;
use crate::thread::RThreadSafe;
use crate::variables::variable::WorkspaceVariableDisplayType;

/// A name/value binding pair in an environment.
///
/// We use this to keep track of the data object that the data viewer is
/// currently viewing; when the binding changes, we update the data viewer
/// accordingly.
pub struct DataObjectEnvInfo {
    pub name: String,
    pub env: RThreadSafe<RObject>,
}

struct DataObjectShape {
    pub columns: Vec<ColumnSchema>,
    pub num_rows: i32,
    pub kind: TableKind,
}

/// The R backend for Positron's Data Explorer.
pub struct RDataExplorer {
    /// The human-readable title of the data viewer.
    title: String,

    /// The data object that the data viewer is currently viewing.
    table: RThreadSafe<RObject>,

    /// An optional binding to the environment containing the data object.
    /// This can be omitted for cases wherein the data object isn't in an
    /// environment (e.g. a temporary or unnamed object)
    binding: Option<DataObjectEnvInfo>,

    /// A cache containing the current number of rows and the schema for each
    /// column of the data object.
    shape: DataObjectShape,

    /// A cache containing the current set of sort keys.
    sort_keys: Vec<ColumnSortKey>,

    /// A cache containing the current set of row filters.
    row_filters: Vec<RowFilter>,

    /// The set of sorted row indices, if any sorts are applied. This always
    /// includes all row indices.
    sorted_indices: Option<Vec<i32>>,

    /// The set of filtered row indices, if any filters are applied. These are
    /// the row indices that remain after applying all row filters. They're
    /// sorted in ascending order.
    filtered_indices: Option<Vec<i32>>,

    /// When any sorts or filters are applied, the set of sorted and filtered
    /// row indices. This is the set of row indices that are displayed in the
    /// data viewer.
    view_indices: Option<Vec<i32>>,

    /// The communication socket for the data viewer.
    comm: CommSocket,

    /// A channel to send messages to the CommManager.
    comm_manager_tx: Sender<CommManagerEvent>,
}

#[derive(Deserialize, Serialize)]
struct Metadata {
    title: String,
}

impl RDataExplorer {
    pub fn start(
        title: String,
        data: RObject,
        binding: Option<DataObjectEnvInfo>,
        comm_manager_tx: Sender<CommManagerEvent>,
    ) -> harp::Result<String> {
        let id = Uuid::new_v4().to_string();

        let comm = CommSocket::new(
            CommInitiator::BackEnd,
            id.clone(),
            String::from("positron.dataExplorer"),
        );

        // To be able to `Send` the `data` to the thread to be owned by the data
        // viewer, it needs to be made thread safe
        let data = RThreadSafe::new(data);

        spawn!(format!("ark-data-viewer-{}-{}", title, id), move || {
            // Get the initial set of column schemas for the data object
            let shape = r_task(|| Self::r_get_shape(&data));
            match shape {
                // shape the columns; start the data viewer
                Ok(shape) => {
                    // Create the initial state for the data viewer
                    let viewer = Self {
                        title,
                        table: data,
                        binding,
                        shape,
                        sorted_indices: None,
                        filtered_indices: None,
                        view_indices: None,
                        sort_keys: vec![],
                        row_filters: vec![],
                        comm,
                        comm_manager_tx,
                    };

                    // Start the data viewer's execution thread
                    viewer.execution_thread();
                },
                Err(err) => {
                    // Didn't get the columns; log the error and close the comm
                    log::error!(
                        "Error retrieving initial object schema: '{}': {}",
                        title,
                        err
                    );

                    // Close the comm immediately since we can't proceed without
                    // the schema
                    comm_manager_tx
                        .send(CommManagerEvent::Closed(comm.comm_id))
                        .or_log_error("Error sending comm closed event")
                },
            }
        });

        Ok(id)
    }

    pub fn execution_thread(mut self) {
        let execute: anyhow::Result<()> = local! {
            let metadata = Metadata {
                title: self.title.clone(),
            };
            let comm_open_json = serde_json::to_value(metadata)?;
            // Notify frontend that the data viewer comm is open
            let event = CommManagerEvent::Opened(self.comm.clone(), comm_open_json);
            self.comm_manager_tx.send(event)?;
            Ok(())
        };

        if let Err(err) = execute {
            log::error!("Error while viewing object '{}': {}", self.title, err);
        };

        // Register a handler for console prompt events
        let (prompt_signal_tx, prompt_signal_rx) = unbounded::<()>();
        let listen_id = EVENTS.console_prompt.listen({
            move |_| {
                prompt_signal_tx.send(()).unwrap();
            }
        });

        // Flag initially set to false, but set to true if the user closes the
        // channel (i.e. the frontend is closed)
        let mut user_initiated_close = false;

        // Set up event loop to listen for incoming messages from the frontend
        loop {
            select! {
                // When a console prompt event is received, check for updates to
                // the underlying data
                recv(&prompt_signal_rx) -> msg => {
                    if let Ok(()) = msg {
                        match self.update() {
                            Ok(true) => {},
                            Ok(false) => {
                                // The binding has been removed (or replaced
                                // with something incompatible), so close the
                                // data viewer
                                break;
                            },
                            Err(err) => {
                                log::error!("Error while checking environment for data viewer update: {err}");
                            },
                        }
                    }
                },

                // When a message is received from the frontend, handle it
                recv(self.comm.incoming_rx) -> msg => {
                    let msg = unwrap!(msg, Err(e) => {
                        log::trace!("Data Viewer: Error while receiving message from frontend: {e:?}");
                        break;
                    });
                    log::info!("Data Viewer: Received message from frontend: {msg:?}");

                    // Break out of the loop if the frontend has closed the channel
                    if let CommMsg::Close = msg {
                        log::trace!("Data Viewer: Closing down after receiving comm_close from frontend.");

                        // Remember that the user initiated the close so that we can
                        // avoid sending a duplicate close message from the back end
                        user_initiated_close = true;
                        break;
                    }

                    let comm = self.comm.clone();
                    comm.handle_request(msg, |req| self.handle_rpc(req));
                }
            }
        }

        EVENTS.console_prompt.remove(listen_id);

        if !user_initiated_close {
            // Send a close message to the frontend if the frontend didn't
            // initiate the close
            self.comm.outgoing_tx.send(CommMsg::Close).unwrap();
        }
    }

    /// Check the environment bindings for updates to the underlying value
    ///
    /// Returns true if the update was processed; false if the binding has been
    /// removed and the data viewer should be closed.
    fn update(&mut self) -> anyhow::Result<bool> {
        // No need to check for updates if we have no binding
        if self.binding.is_none() {
            return Ok(true);
        }

        // See if the value has changed; this block returns a new value if it
        // has changed, or None if it hasn't
        let new = r_task(|| {
            let binding = self.binding.as_ref().unwrap();
            let env = binding.env.get().sexp;

            let new = unsafe {
                let sym = r_symbol!(binding.name);
                Rf_findVarInFrame(env, sym)
            };

            let old = self.table.get().sexp;
            if new == old {
                None
            } else {
                Some(RThreadSafe::new(unsafe { RObject::new(new) }))
            }
        });

        // No change to the value, so we're done
        if new.is_none() {
            return Ok(true);
        }

        // Update the value
        self.table = new.unwrap();

        // Now we need to check to see if the schema has changed or just a data
        // value. Regenerate the schema.
        //
        // Consider: there may be a cheaper way to test the schema for changes
        // than regenerating it, but it'd be a lot more complicated.
        let new_shape = match r_task(|| Self::r_get_shape(&self.table)) {
            Ok(shape) => shape,
            Err(_) => {
                // The most likely cause of this error is that the object is no
                // longer something with a usable shape -- it's been removed or
                // replaced with an object that doesn't work with the data
                // viewer (i.e. is non rectangular)
                return Ok(false);
            },
        };

        // Generate the appropriate event based on whether the schema has
        // changed
        let event = if self.shape.columns != new_shape.columns {
            // Columns changed, so update our cache, and we need to send a
            // schema update event
            self.shape = new_shape;

            // Update row filters to reflect the new schema
            self.row_filters_update()?;

            // Clear precomputed indices
            self.sorted_indices = None;
            self.filtered_indices = None;
            self.view_indices = None;

            // Clear active sort keys
            self.sort_keys.clear();

            // Recompute and apply filters and sorts.
            let (indices, _) = self.row_filters_compute()?;
            self.filtered_indices = indices;
            self.apply_sorts_and_filters();

            DataExplorerFrontendEvent::SchemaUpdate
        } else {
            // Columns didn't change, but the data has. If there are sort
            // keys, we need to sort the rows again to reflect the new data.
            if self.sort_keys.len() > 0 {
                self.sorted_indices = Some(r_task(|| self.r_sort_rows())?);
            }
            self.apply_sorts_and_filters();

            DataExplorerFrontendEvent::DataUpdate
        };

        self.comm
            .outgoing_tx
            .send(CommMsg::Data(serde_json::to_value(event)?))?;
        Ok(true)
    }

    // Marks row_filters as invalid if the column no longer exists
    // If the column still exists, update the column schema of the filter
    // and check if they are still valid.
    // Should be called whenever there's a schema update, ie. when `self.shape` changes.
    fn row_filters_update(&mut self) -> anyhow::Result<()> {
        for rf in self.row_filters.iter_mut() {
            let new_schema = self
                .shape
                .columns
                .iter()
                .find(|c| c.column_name == rf.column_schema.column_name);

            match new_schema {
                Some(schema) => {
                    rf.column_schema = schema.clone();
                    let is_valid = Self::is_valid_filter(rf)?;
                    rf.is_valid = Some(is_valid);
                    rf.error_message = if is_valid {
                        None
                    } else {
                        Some("Unsupported column type for filter".to_string())
                    };
                },
                None => {
                    // the column no longer exists
                    rf.is_valid = Some(false);
                    rf.error_message = Some("Column was removed".to_string());
                },
            };
        }
        Ok(())
    }

    fn handle_rpc(
        &mut self,
        req: DataExplorerBackendRequest,
    ) -> anyhow::Result<DataExplorerBackendReply> {
        match req {
            DataExplorerBackendRequest::GetSchema(GetSchemaParams {
                start_index,
                num_columns,
            }) => {
                // TODO: Support for data frames with over 2B rows. Note that neither base R nor
                // tidyverse support long vectors in data frames, but data.table does.
                let num_columns: i32 = num_columns.try_into()?;
                let start_index: i32 = start_index.try_into()?;
                self.get_schema(start_index, num_columns)
            },
            DataExplorerBackendRequest::GetDataValues(GetDataValuesParams {
                row_start_index,
                num_rows,
                column_indices,
                format_options,
            }) => {
                // TODO: Support for data frames with over 2B rows
                let row_start_index: i32 = row_start_index.try_into()?;
                let num_rows: i32 = num_rows.try_into()?;
                let column_indices: Vec<i32> = column_indices
                    .into_iter()
                    .map(i32::try_from)
                    .collect::<Result<Vec<i32>, _>>()?;
                r_task(|| {
                    self.r_get_data_values(
                        row_start_index,
                        num_rows,
                        column_indices,
                        format_options,
                    )
                })
            },
            DataExplorerBackendRequest::SetSortColumns(SetSortColumnsParams {
                sort_keys: keys,
            }) => {
                // Save the new sort keys
                self.sort_keys = keys.clone();

                // If there are no sort keys, clear the precomputed sorted
                // indices; otherwise, sort the rows and save the result
                self.sorted_indices = match keys.len() {
                    0 => None,
                    _ => Some(r_task(|| self.r_sort_rows())?),
                };

                // Apply sorts to the filtered indices to create view indices
                self.apply_sorts_and_filters();

                Ok(DataExplorerBackendReply::SetSortColumnsReply())
            },
            DataExplorerBackendRequest::SetRowFilters(SetRowFiltersParams { filters }) => {
                // Save the new row filters
                self.row_filters = filters;

                // Compute the filtered indices
                let (indices, had_errors) = self.row_filters_compute()?;
                self.filtered_indices = indices;

                // Apply sorts to the filtered indices to create view indices
                self.apply_sorts_and_filters();

                Ok(DataExplorerBackendReply::SetRowFiltersReply({
                    FilterResult {
                        selected_num_rows: match self.filtered_indices {
                            Some(ref indices) => indices.len() as i64,
                            None => self.shape.num_rows as i64,
                        },
                        had_errors,
                    }
                }))
            },
            DataExplorerBackendRequest::GetColumnProfiles(GetColumnProfilesParams {
                profiles: requests,
                format_options,
            }) => {
                let profiles = requests
                    .into_iter()
                    .map(|request| match request.profile_type {
                        ColumnProfileType::NullCount => {
                            let null_count =
                                r_task(|| self.r_null_count(request.column_index as i32));
                            ColumnProfileResult {
                                null_count: match null_count {
                                    Err(err) => {
                                        log::error!(
                                            "Error getting null count for column {}: {}",
                                            request.column_index,
                                            err
                                        );
                                        None
                                    },
                                    Ok(count) => Some(count as i64),
                                },
                                summary_stats: None,
                                histogram: None,
                                frequency_table: None,
                            }
                        },
                        ColumnProfileType::SummaryStats => {
                            let summary_stats = r_task(|| {
                                self.r_summary_stats(request.column_index as i32, &format_options)
                            });
                            ColumnProfileResult {
                                null_count: None,
                                summary_stats: match summary_stats {
                                    Err(err) => {
                                        log::error!(
                                            "Error getting summary stats for column {}: {}",
                                            request.column_index,
                                            err
                                        );
                                        None
                                    },
                                    Ok(stats) => Some(stats),
                                },
                                histogram: None,
                                frequency_table: None,
                            }
                        },
                        _ => {
                            // Other kinds of column profiles are not yet
                            // implemented in R
                            ColumnProfileResult {
                                null_count: None,
                                summary_stats: None,
                                histogram: None,
                                frequency_table: None,
                            }
                        },
                    })
                    .collect::<Vec<ColumnProfileResult>>();
                Ok(DataExplorerBackendReply::GetColumnProfilesReply(profiles))
            },
            DataExplorerBackendRequest::GetState => r_task(|| self.r_get_state()),
            DataExplorerBackendRequest::SearchSchema(_) => {
                bail!("Data Viewer: Not yet implemented")
            },
            DataExplorerBackendRequest::ExportDataSelection(ExportDataSelectionParams {
                selection,
                format,
            }) => Ok(DataExplorerBackendReply::ExportDataSelectionReply(
                ExportedData {
                    data: self.r_export_data_selection(selection, format.clone())?,
                    format,
                },
            )),
        }
    }
}

// Methods that must be run on the main R thread
impl RDataExplorer {
    fn r_get_shape(table: &RThreadSafe<RObject>) -> anyhow::Result<DataObjectShape> {
        unsafe {
            let table = table.get().clone();
            let object = *table;

            let info = table_info_or_bail(object)?;

            let harp::TableInfo {
                kind,
                dims:
                    harp::TableDim {
                        num_rows,
                        num_cols: total_num_columns,
                    },
                col_names: column_names,
            } = info;

            let mut column_schemas = Vec::<ColumnSchema>::new();
            for i in 0..(total_num_columns as isize) {
                let column_name = match column_names.get_unchecked(i) {
                    Some(name) => name,
                    None => format!("[, {}]", i + 1),
                };

                // TODO: handling for nested data frame columns

                let col = match kind {
                    harp::TableKind::Dataframe => VECTOR_ELT(object, i),
                    harp::TableKind::Matrix => object,
                };

                let type_name = WorkspaceVariableDisplayType::from(col, false).display_type;
                let type_display = display_type(col);

                column_schemas.push(ColumnSchema {
                    column_name,
                    column_index: i as i64,
                    type_name,
                    type_display,
                    description: None,
                    children: None,
                    precision: None,
                    scale: None,
                    timezone: None,
                    type_size: None,
                });
            }

            Ok(DataObjectShape {
                columns: column_schemas,
                kind,
                num_rows,
            })
        }
    }

    /// Counts the number of nulls in a column. As the intent is to provide an
    /// idea of how complete the data is, NA values are considered to be null
    /// for the purposes of these stats.
    ///
    /// If a filter is applied, only the nulls in the filtered rows are counted.
    ///
    /// - `column_index`: The index of the column to count nulls in; 0-based.
    fn r_null_count(&self, column_index: i32) -> anyhow::Result<i32> {
        // Get the column to count nulls in
        let column = tbl_get_column(self.table.get().sexp, column_index, self.shape.kind)?;

        // Compute the number of nulls in the column
        let result = RFunction::new("", ".ps.null_count")
            .param("column", column)
            .param("filtered_indices", match &self.filtered_indices {
                Some(indices) => RObject::try_from(indices)?,
                None => RObject::null(),
            })
            .call_in(ARK_ENVS.positron_ns)?;

        // Return the count of nulls and NA values
        Ok(result.try_into()?)
    }

    fn r_summary_stats(
        &self,
        column_index: i32,
        format_options: &FormatOptions,
    ) -> anyhow::Result<ColumnSummaryStats> {
        // Get the column to compute summary stats for
        let column = tbl_get_column(self.table.get().sexp, column_index, self.shape.kind)?;
        let dtype = display_type(column.sexp);

        let call_summary_fn = |fun| {
            RFunction::new("", fun)
                .param("column", column)
                .param("filtered_indices", match &self.filtered_indices {
                    Some(indices) => RObject::try_from(indices)?,
                    None => RObject::null(),
                })
                .call_in(ARK_ENVS.positron_ns)
        };

        let mut stats = ColumnSummaryStats {
            type_display: dtype.clone(),
            number_stats: None,
            string_stats: None,
            boolean_stats: None,
            date_stats: None, // TODO: add support for date/datetime stats
            datetime_stats: None,
        };

        match dtype {
            ColumnDisplayType::Number => {
                let r_stats = call_summary_fn("number_summary_stats")?;

                let names = unsafe { CharacterVector::new_unchecked(r_names2(r_stats.sexp)) };
                let values = format_string(r_stats.sexp, format_options);

                let r_stats: HashMap<String, String> = names
                    .iter()
                    .zip(values.into_iter())
                    .map(|(name, value)| match name {
                        Some(name) => (name, value),
                        None => ("unk".to_string(), value),
                    })
                    .collect();

                stats.number_stats = Some(SummaryStatsNumber {
                    min_value: r_stats["min_value"].clone(),
                    max_value: r_stats["max_value"].clone(),
                    mean: r_stats["mean"].clone(),
                    median: r_stats["median"].clone(),
                    stdev: r_stats["stdev"].clone(),
                });
            },
            ColumnDisplayType::String => {
                let r_stats: HashMap<String, i32> =
                    call_summary_fn("string_summary_stats")?.try_into()?;

                stats.string_stats = Some(SummaryStatsString {
                    num_empty: r_stats["num_empty"].clone() as i64,
                    num_unique: r_stats["num_unique"].clone() as i64,
                });
            },
            ColumnDisplayType::Boolean => {
                let r_stats: HashMap<String, i32> =
                    call_summary_fn("boolean_summary_stats")?.try_into()?;

                stats.boolean_stats = Some(SummaryStatsBoolean {
                    true_count: r_stats["true_count"].clone() as i64,
                    false_count: r_stats["false_count"].clone() as i64,
                });
            },
            _ => {
                bail!("Summary stats not implemented for type: {:?}", dtype);
            },
        }
        Ok(stats)
    }

    /// Sort the rows of the data object according to the sort keys in
    /// self.sort_keys.
    ///
    /// Returns a vector containing the sorted row indices.
    fn r_sort_rows(&self) -> anyhow::Result<Vec<i32>> {
        let mut order = RFunction::new("base", "order");

        // Allocate a vector to hold the sort order for each column
        let mut decreasing: Vec<bool> = Vec::new();

        // For each element of self.sort_keys, add an argument to order
        for key in &self.sort_keys {
            // Get the column to sort by
            order.add(tbl_get_column(
                self.table.get().sexp,
                key.column_index as i32,
                self.shape.kind,
            )?);
            decreasing.push(!key.ascending);
        }
        // Add the sort order per column
        order.param("decreasing", RObject::try_from(&decreasing)?);
        order.param("method", RObject::from("radix"));

        // Invoke the order function and return the result
        let result = order.call()?;
        let indices: Vec<i32> = result.try_into()?;
        Ok(indices)
    }

    /// Filter all the rows in the data object according to the row filters in
    /// self.row_filters.
    ///
    /// Returns a tuple containing a vector of all the row indices that pass the filters and
    /// a character vector of errors, where None means no error happened.
    fn r_filter_rows(&self) -> anyhow::Result<(Vec<i32>, Vec<Option<String>>)> {
        let mut filters: Vec<RObject> = vec![];

        // Shortcut: If there are no row filters, the filtered indices include
        // all row indices.
        if self.row_filters.is_empty() {
            return Ok(((1..=self.shape.num_rows).collect(), vec![]));
        }

        // Convert each filter to an R object by marshaling through the JSON
        // layer.
        //
        // This feels a little weird since the filters were *unmarshaled* from
        // JSON earlier in the RPC stack, but it's the easiest way to create R
        // objects from the filter data without creating an unnecessary
        // intermediate representation.
        for filter in &self.row_filters {
            let filter = serde_json::to_value(filter)?;
            let filter = RObject::try_from(filter)?;
            filters.push(filter);
        }

        // Pass the row filters to R and get the resulting row indices
        let filters = RObject::try_from(filters)?;
        let result: HashMap<String, RObject> = RFunction::new("", ".ps.filter_rows")
            .param("table", self.table.get().sexp)
            .param("row_filters", filters)
            .call_in(ARK_ENVS.positron_ns)?
            .try_into()?;

        // Handle errors that occured in the filters
        let row_indices = match result.get("indices") {
            Some(indices) => Vec::<i32>::try_from(indices.clone())?,
            None => bail!("Unexpected output from .ps.filter_rows. Expected 'indices' field."),
        };

        let errors = match result.get("errors") {
            Some(errors) => Vec::<Option<String>>::try_from(errors.clone())?,
            None => bail!("Unexpected output from .ps.filter_rows. Expected 'errors' field."),
        };

        Ok((row_indices, errors))
    }

    // Compute filtered indices out of the current `row_filters`.
    //
    // Implicitly updates the `row_filters` with validity status and error messages, if they
    // fail during the computation.
    fn row_filters_compute(&mut self) -> anyhow::Result<(Option<Vec<i32>>, Option<bool>)> {
        if self.row_filters.len() == 0 {
            return Ok((None, None));
        }

        let (indices, errors) = r_task(|| self.r_filter_rows())?;
        // this is called for the side-effect of updating the row_filters with validty status and
        // error messages
        let had_errors = Some(self.apply_filter_errors(errors)?);

        Ok((Some(indices), had_errors))
    }

    // Check if a filter is valid by looking at it's type and the type of the column its applied to.
    // Uses logic similar to python side: https://github.com/posit-dev/positron/blob/aafe313a261fd133b9f4a9f87c92bb10dc9966ad/extensions/positron-python/python_files/positron/positron_ipykernel/data_explorer.py#L743-L744
    fn is_valid_filter(filter: &RowFilter) -> anyhow::Result<bool> {
        let display_type = &filter.column_schema.type_display;
        let filter_type = &filter.filter_type;

        let is_compare_supported = |x: &ColumnDisplayType| match x {
            ColumnDisplayType::Number |
            ColumnDisplayType::Date |
            ColumnDisplayType::Datetime |
            ColumnDisplayType::Time => true,
            _ => false,
        };

        match filter_type {
            RowFilterType::IsEmpty | RowFilterType::NotEmpty | RowFilterType::Search => {
                // String-only filter types
                Ok(display_type == &ColumnDisplayType::String)
            },
            RowFilterType::Compare => {
                if let Some(compare_params) = &filter.compare_params {
                    let compare_op = &compare_params.op;
                    match compare_op {
                        CompareFilterParamsOp::Eq | CompareFilterParamsOp::NotEq => Ok(true),
                        _ => Ok(is_compare_supported(display_type)),
                    }
                } else {
                    Err(anyhow!("Missing compare_params for filter"))
                }
            },
            RowFilterType::Between | RowFilterType::NotBetween => {
                Ok(is_compare_supported(display_type))
            },
            RowFilterType::IsTrue | RowFilterType::IsFalse => {
                Ok(display_type == &ColumnDisplayType::Boolean)
            },
            RowFilterType::IsNull | RowFilterType::NotNull | RowFilterType::SetMembership => {
                // Filters always supported
                Ok(true)
            },
        }
    }

    // Handle errors that occured in the filters
    //
    // This function mutates the `row_filters` attribute to include error messages and validity status.
    fn apply_filter_errors(&mut self, errors: Vec<Option<String>>) -> anyhow::Result<bool> {
        let mut had_errors = false;
        for (i, error) in errors.iter().enumerate() {
            match error {
                None => {
                    self.row_filters[i].is_valid = Some(true);
                },
                Some(error) => {
                    self.row_filters[i].is_valid = Some(false);
                    self.row_filters[i].error_message = Some(error.clone());
                    had_errors = true;
                },
            }
        }
        return Ok(had_errors);
    }

    /// Sort the filtered indices according to the sort keys, storing the
    /// result in view_indices.
    fn apply_sorts_and_filters(&mut self) {
        // If there are no filters or sorts, we don't need any view indices
        if self.filtered_indices.is_none() && self.sorted_indices.is_none() {
            self.view_indices = None;
            return;
        }

        // If there are filters but no sorts, the view indices are the filtered
        // indices
        if self.sorted_indices.is_none() {
            self.view_indices = self.filtered_indices.clone();
            return;
        }

        // If there are sorts but no filters, the view indices are the sorted
        // indices
        if self.filtered_indices.is_none() {
            self.view_indices = self.sorted_indices.clone();
            return;
        }

        // There are both sorts and filters, so we need to combine them.
        // self.sorted_indices contains all the indices; self.filtered_indices
        // contains the subset of indices that pass the filters, in ascending
        // order.
        //
        // Derive the set of indices that pass the filters and are sorted
        // according to the sort keys.
        let filtered_indices = self.filtered_indices.as_ref().unwrap();
        let sorted_indices = self.sorted_indices.as_ref().unwrap();
        let mut view_indices = Vec::<i32>::with_capacity(filtered_indices.len());
        for &index in sorted_indices {
            // We can use a binary search here for performance because
            // filtered_indices is already sorted in ascending order.
            if let Ok(_) = filtered_indices.binary_search(&index) {
                view_indices.push(index);
            }
        }
        self.view_indices = Some(view_indices);
    }

    /// Get the schema for a range of columns in the data object.
    ///
    /// - `start_index`: The index of the first column to return.
    /// - `num_columns`: The number of columns to return.
    fn get_schema(
        &self,
        start_index: i32,
        num_columns: i32,
    ) -> anyhow::Result<DataExplorerBackendReply> {
        // Clip the range of columns requested to the actual number of columns
        // in the data object
        let total_num_columns = self.shape.columns.len() as i32;
        let lower_bound = cmp::min(start_index, total_num_columns);
        let upper_bound = cmp::min(total_num_columns, start_index + num_columns);

        // Return the schema for the requested columns
        let response = TableSchema {
            columns: self.shape.columns[lower_bound as usize..upper_bound as usize].to_vec(),
        };

        Ok(DataExplorerBackendReply::GetSchemaReply(response))
    }

    fn r_get_state(&self) -> anyhow::Result<DataExplorerBackendReply> {
        let state = BackendState {
            display_name: self.title.clone(),
            table_shape: TableShape {
                num_rows: match self.filtered_indices {
                    Some(ref indices) => indices.len() as i64,
                    None => self.shape.num_rows as i64,
                },
                num_columns: self.shape.columns.len() as i64,
            },
            table_unfiltered_shape: TableShape {
                num_rows: self.shape.num_rows as i64,
                num_columns: self.shape.columns.len() as i64,
            },
            row_filters: self.row_filters.clone(),
            sort_keys: self.sort_keys.clone(),
            supported_features: SupportedFeatures {
                get_column_profiles: GetColumnProfilesFeatures {
                    supported: true,
                    supported_types: vec![
                        ColumnProfileType::NullCount,
                        // Temporarily disabled for https://github.com/posit-dev/positron/issues/3490
                        // on 6/11/2024. This will be enabled again when the UI has been reworked to
                        // more fully support column profiles.
                        // ColumnProfileType::SummaryStats,
                    ],
                },
                search_schema: SearchSchemaFeatures { supported: false },
                set_row_filters: SetRowFiltersFeatures {
                    supported: true,
                    supported_types: vec![
                        RowFilterType::Between,
                        RowFilterType::Compare,
                        RowFilterType::IsEmpty,
                        RowFilterType::IsFalse,
                        RowFilterType::IsNull,
                        RowFilterType::IsTrue,
                        RowFilterType::NotBetween,
                        RowFilterType::NotEmpty,
                        RowFilterType::NotNull,
                        RowFilterType::Search,
                    ],
                    // Temporarily disabled for https://github.com/posit-dev/positron/issues/3489
                    // on 6/11/2024. This will be enabled again when the UI has been reworked to
                    // support grouping.
                    supports_conditions: false,
                },
                set_sort_columns: SetSortColumnsFeatures { supported: true },
                export_data_selection: ExportDataSelectionFeatures { supported: true },
            },
        };
        Ok(DataExplorerBackendReply::GetStateReply(state))
    }

    fn r_get_data_values(
        &self,
        row_start_index: i32,
        num_rows: i32,
        column_indices: Vec<i32>,
        format_options: FormatOptions,
    ) -> anyhow::Result<DataExplorerBackendReply> {
        let table = self.table.get().clone();
        let object = *table;

        let total_num_cols = self.shape.columns.len() as i32;
        let num_view_rows = match self.view_indices {
            Some(ref indices) => indices.len() as i32,
            None => self.shape.num_rows,
        };
        let lower_bound = cmp::min(row_start_index, num_view_rows) as isize;
        let upper_bound = cmp::min(row_start_index + num_rows, num_view_rows) as isize;

        // Create R indices
        let cols_r_idx: Vec<i32> = column_indices
            .into_iter()
            // For now we skip any columns requested beyond last one
            .filter(|x| *x < total_num_cols)
            .map(|x| x + 1)
            .collect();
        let cols_r_idx = RObject::try_from(&cols_r_idx)?;
        let num_cols = cols_r_idx.length() as i32;

        // Select the rows to subset; use the view indices if they exist,
        // otherwise use all rows
        let row_indices = match &self.view_indices {
            Some(indices) => indices[lower_bound as usize..upper_bound as usize].to_vec(),
            None => ((lower_bound + 1) as i32..(upper_bound + 1) as i32).collect(),
        };
        let rows_r_idx = RObject::try_from(&row_indices)?;

        // Subset rows in advance, including unmaterialized row names. Also
        // subset spend time creating subsetting columns that we don't need.
        // Supports dispatch and should be vectorised in most implementations.
        let object = RFunction::new("", ".ps.table_subset")
            .add(object)
            .add(rows_r_idx.sexp)
            .add(cols_r_idx.sexp)
            .call_in(ARK_ENVS.positron_ns)?;

        let mut column_data: Vec<Vec<ColumnValue>> = Vec::new();
        for i in 0..num_cols {
            let column = tbl_get_column(object.sexp, i, self.shape.kind)?;
            let formatted = format::format_column(column.sexp, &format_options);
            column_data.push(formatted.clone());
        }

        // Look for the row names attribute and include them if present
        // (if not, let the front end generate automatic row names)
        let row_names = object.attr("row.names");
        let row_labels = match row_names {
            Some(names) => match names.kind() {
                STRSXP => {
                    let labels: Vec<String> = names.try_into()?;
                    Some(vec![labels])
                },
                _ => {
                    // Create row names by using the row indices of the subset
                    // rows
                    let labels: Vec<String> = row_indices.iter().map(|x| x.to_string()).collect();
                    Some(vec![labels])
                },
            },
            None => None,
        };

        let response = TableData {
            columns: column_data,
            row_labels,
        };

        Ok(DataExplorerBackendReply::GetDataValuesReply(response))
    }

    fn r_export_data_selection(
        &self,
        selection: DataSelection,
        format: ExportFormat,
    ) -> anyhow::Result<String> {
        r_task(|| {
            export_selection::export_selection(
                self.table.get().sexp,
                self.view_indices.clone(),
                selection,
                format,
            )
        })
    }
}

// This returns the type of an _element_ of the column. In R atomic
// vectors do not have a distinct internal type but we pretend that they
// do for the purpose of integrating with Positron types.
fn display_type(x: SEXP) -> ColumnDisplayType {
    if r_is_s4(x) {
        return ColumnDisplayType::Unknown;
    }

    if r_is_object(x) {
        if r_inherits(x, "logical") {
            return ColumnDisplayType::Boolean;
        }

        if r_inherits(x, "integer") {
            return ColumnDisplayType::Number;
        }
        if r_inherits(x, "double") {
            return ColumnDisplayType::Number;
        }
        if r_inherits(x, "complex") {
            return ColumnDisplayType::Number;
        }
        if r_inherits(x, "numeric") {
            return ColumnDisplayType::Number;
        }

        if r_inherits(x, "character") {
            return ColumnDisplayType::String;
        }
        if r_inherits(x, "factor") {
            return ColumnDisplayType::String;
        }

        if r_inherits(x, "Date") {
            return ColumnDisplayType::Date;
        }
        if r_inherits(x, "POSIXct") {
            return ColumnDisplayType::Datetime;
        }
        if r_inherits(x, "POSIXlt") {
            return ColumnDisplayType::Datetime;
        }

        // TODO: vctrs's list_of
        if r_inherits(x, "list") {
            return ColumnDisplayType::Unknown;
        }

        // Catch-all, including for data frame
        return ColumnDisplayType::Unknown;
    }

    match r_typeof(x) {
        LGLSXP => return ColumnDisplayType::Boolean,
        INTSXP | REALSXP | CPLXSXP => return ColumnDisplayType::Number,
        STRSXP => return ColumnDisplayType::String,
        VECSXP => return ColumnDisplayType::Unknown,
        _ => return ColumnDisplayType::Unknown,
    }
}

fn table_info_or_bail(x: SEXP) -> anyhow::Result<TableInfo> {
    harp::table_info(x).ok_or(anyhow!("Unsupported type for data viewer"))
}

/// Open an R object in the data viewer.
///
/// This function is called from the R side to open an R object in the data viewer.
///
/// # Parameters
/// - `x`: The R object to open in the data viewer.
/// - `title`: The title of the data viewer.
/// - `var`: The name of the variable containing the R object in its
///   environment; optional.
/// - `env`: The environment containing the R object; optional.
#[harp::register]
pub unsafe extern "C" fn ps_view_data_frame(
    x: SEXP,
    title: SEXP,
    var: SEXP,
    env: SEXP,
) -> anyhow::Result<SEXP> {
    let x = RObject::new(x);

    let title = RObject::new(title);
    let title = unwrap!(String::try_from(title), Err(_) => "".to_string());

    let main = RMain::get();
    let comm_manager_tx = main.get_comm_manager_tx().clone();

    // If an environment is provided, watch the variable in the environment
    let env_info = if env != R_NilValue {
        let var_obj = RObject::new(var);
        // Attempt to convert the variable name to a string
        match String::try_from(var_obj.clone()) {
            Ok(var_name) => Some(DataObjectEnvInfo {
                name: var_name,
                env: RThreadSafe::new(RObject::new(env)),
            }),
            Err(_) => {
                // If the variable name can't be converted to a string, don't
                // watch the variable.
                log::warn!(
                    "Attempt to watch variable in environment failed: {:?} not a string",
                    var_obj
                );
                None
            },
        }
    } else {
        None
    };

    RDataExplorer::start(title, x, env_info, comm_manager_tx)?;

    Ok(R_NilValue)
<<<<<<< HEAD
=======
}

#[derive(Clone)]
enum SpecialValueTypes {
    NotSpecial,
    NULL,
    NA,
    NaN,
    Inf,
    NegInf,
}

// Find the special code values mapping to integer here:
// https://github.com/posit-dev/positron/blob/46eb4dc0b071984be0f083c7836d74a19ef1509f/src/vs/workbench/services/positronDataExplorer/common/dataExplorerCache.ts#L59-L60
impl Into<i64> for SpecialValueTypes {
    fn into(self) -> i64 {
        match self {
            SpecialValueTypes::NotSpecial => -1,
            SpecialValueTypes::NULL => 0,
            SpecialValueTypes::NA => 1,
            SpecialValueTypes::NaN => 2,
            SpecialValueTypes::Inf => 10,
            SpecialValueTypes::NegInf => 11,
        }
    }
}

// Returns an iterator that checks for special values in a vector.
fn special_values(object: SEXP) -> Vec<SpecialValueTypes> {
    match r_typeof(object) {
        REALSXP => {
            let data = unsafe { NumericVector::new_unchecked(object) };
            data.iter()
                .map(|x| match x {
                    Some(v) => {
                        if r_dbl_is_nan(v) {
                            SpecialValueTypes::NaN
                        } else if !r_dbl_is_finite(v) {
                            if v < 0.0 {
                                SpecialValueTypes::NegInf
                            } else {
                                SpecialValueTypes::Inf
                            }
                        } else {
                            SpecialValueTypes::NotSpecial
                        }
                    },
                    None => SpecialValueTypes::NA,
                })
                .collect()
        },
        STRSXP => {
            let data = unsafe { CharacterVector::new_unchecked(object) };
            data.iter()
                .map(|x| match x {
                    Some(_) => SpecialValueTypes::NotSpecial,
                    None => SpecialValueTypes::NA,
                })
                .collect()
        },
        INTSXP => {
            let data = unsafe { IntegerVector::new_unchecked(object) };
            data.iter()
                .map(|x| match x {
                    Some(_) => SpecialValueTypes::NotSpecial,
                    None => SpecialValueTypes::NA,
                })
                .collect()
        },
        LGLSXP => {
            let data = unsafe { LogicalVector::new_unchecked(object) };
            data.iter()
                .map(|x| match x {
                    Some(_) => SpecialValueTypes::NotSpecial,
                    None => SpecialValueTypes::NA,
                })
                .collect()
        },
        CPLXSXP => {
            let data = unsafe { ComplexVector::new_unchecked(object) };
            data.iter()
                .map(|x| match x {
                    Some(_) => SpecialValueTypes::NotSpecial,
                    None => SpecialValueTypes::NA,
                })
                .collect()
        },
        VECSXP => (0..r_length(object))
            .map(|i| {
                if r_is_null(harp::list_get(object, i)) {
                    SpecialValueTypes::NULL
                } else {
                    SpecialValueTypes::NotSpecial
                }
            })
            .collect(),
        _ => vec![SpecialValueTypes::NotSpecial; unsafe { Rf_xlength(object) as usize }],
    }
>>>>>>> 9601518c
}<|MERGE_RESOLUTION|>--- conflicted
+++ resolved
@@ -56,12 +56,6 @@
 use crossbeam::select;
 use harp::exec::RFunction;
 use harp::exec::RFunctionExt;
-<<<<<<< HEAD
-=======
-use harp::object::r_dbl_is_finite;
-use harp::object::r_dbl_is_nan;
-use harp::object::r_length;
->>>>>>> 9601518c
 use harp::object::RObject;
 use harp::r_symbol;
 use harp::tbl_get_column;
@@ -1235,105 +1229,4 @@
     RDataExplorer::start(title, x, env_info, comm_manager_tx)?;
 
     Ok(R_NilValue)
-<<<<<<< HEAD
-=======
-}
-
-#[derive(Clone)]
-enum SpecialValueTypes {
-    NotSpecial,
-    NULL,
-    NA,
-    NaN,
-    Inf,
-    NegInf,
-}
-
-// Find the special code values mapping to integer here:
-// https://github.com/posit-dev/positron/blob/46eb4dc0b071984be0f083c7836d74a19ef1509f/src/vs/workbench/services/positronDataExplorer/common/dataExplorerCache.ts#L59-L60
-impl Into<i64> for SpecialValueTypes {
-    fn into(self) -> i64 {
-        match self {
-            SpecialValueTypes::NotSpecial => -1,
-            SpecialValueTypes::NULL => 0,
-            SpecialValueTypes::NA => 1,
-            SpecialValueTypes::NaN => 2,
-            SpecialValueTypes::Inf => 10,
-            SpecialValueTypes::NegInf => 11,
-        }
-    }
-}
-
-// Returns an iterator that checks for special values in a vector.
-fn special_values(object: SEXP) -> Vec<SpecialValueTypes> {
-    match r_typeof(object) {
-        REALSXP => {
-            let data = unsafe { NumericVector::new_unchecked(object) };
-            data.iter()
-                .map(|x| match x {
-                    Some(v) => {
-                        if r_dbl_is_nan(v) {
-                            SpecialValueTypes::NaN
-                        } else if !r_dbl_is_finite(v) {
-                            if v < 0.0 {
-                                SpecialValueTypes::NegInf
-                            } else {
-                                SpecialValueTypes::Inf
-                            }
-                        } else {
-                            SpecialValueTypes::NotSpecial
-                        }
-                    },
-                    None => SpecialValueTypes::NA,
-                })
-                .collect()
-        },
-        STRSXP => {
-            let data = unsafe { CharacterVector::new_unchecked(object) };
-            data.iter()
-                .map(|x| match x {
-                    Some(_) => SpecialValueTypes::NotSpecial,
-                    None => SpecialValueTypes::NA,
-                })
-                .collect()
-        },
-        INTSXP => {
-            let data = unsafe { IntegerVector::new_unchecked(object) };
-            data.iter()
-                .map(|x| match x {
-                    Some(_) => SpecialValueTypes::NotSpecial,
-                    None => SpecialValueTypes::NA,
-                })
-                .collect()
-        },
-        LGLSXP => {
-            let data = unsafe { LogicalVector::new_unchecked(object) };
-            data.iter()
-                .map(|x| match x {
-                    Some(_) => SpecialValueTypes::NotSpecial,
-                    None => SpecialValueTypes::NA,
-                })
-                .collect()
-        },
-        CPLXSXP => {
-            let data = unsafe { ComplexVector::new_unchecked(object) };
-            data.iter()
-                .map(|x| match x {
-                    Some(_) => SpecialValueTypes::NotSpecial,
-                    None => SpecialValueTypes::NA,
-                })
-                .collect()
-        },
-        VECSXP => (0..r_length(object))
-            .map(|i| {
-                if r_is_null(harp::list_get(object, i)) {
-                    SpecialValueTypes::NULL
-                } else {
-                    SpecialValueTypes::NotSpecial
-                }
-            })
-            .collect(),
-        _ => vec![SpecialValueTypes::NotSpecial; unsafe { Rf_xlength(object) as usize }],
-    }
->>>>>>> 9601518c
 }