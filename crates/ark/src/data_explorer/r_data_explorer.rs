--- conflicted
+++ resolved
@@ -13,19 +13,16 @@
 use amalthea::comm::data_explorer_comm::ColumnSortKey;
 use amalthea::comm::data_explorer_comm::DataExplorerBackendReply;
 use amalthea::comm::data_explorer_comm::DataExplorerBackendRequest;
-<<<<<<< HEAD
 use amalthea::comm::data_explorer_comm::DataExplorerFrontendEvent;
 use amalthea::comm::data_explorer_comm::GetColumnProfileParams;
+use amalthea::comm::data_explorer_comm::GetColumnProfileParams;
+use amalthea::comm::data_explorer_comm::GetColumnProfilesParams;
 use amalthea::comm::data_explorer_comm::GetDataValuesParams;
 use amalthea::comm::data_explorer_comm::GetSchemaParams;
 use amalthea::comm::data_explorer_comm::SchemaUpdateParams;
 use amalthea::comm::data_explorer_comm::SetColumnFiltersParams;
-=======
-use amalthea::comm::data_explorer_comm::GetColumnProfilesParams;
-use amalthea::comm::data_explorer_comm::GetDataValuesParams;
-use amalthea::comm::data_explorer_comm::GetSchemaParams;
+use amalthea::comm::data_explorer_comm::SetColumnFiltersParams;
 use amalthea::comm::data_explorer_comm::SetRowFiltersParams;
->>>>>>> e3c8744b
 use amalthea::comm::data_explorer_comm::SetSortColumnsParams;
 use amalthea::comm::data_explorer_comm::TableData;
 use amalthea::comm::data_explorer_comm::TableSchema;
@@ -537,13 +534,8 @@
                 num_rows: num_rows.into(),
                 num_columns: num_columns as i64,
             },
-<<<<<<< HEAD
-            filters: vec![],
+            row_filters: None,
             sort_keys: self.sort_keys.clone(),
-=======
-            row_filters: None,
-            sort_keys: vec![],
->>>>>>> e3c8744b
         };
         Ok(DataExplorerBackendReply::GetStateReply(state))
     }
