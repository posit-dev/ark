--- conflicted
+++ resolved
@@ -264,12 +264,60 @@
     }
 }
 
-<<<<<<< HEAD
+pub fn r_ns_env(name: &str) -> anyhow::Result<Environment> {
+    let registry = Environment::new(unsafe { R_NamespaceRegistry.into() });
+    let ns = registry.find(name)?;
+
+    Ok(Environment::new(ns.into()))
+}
+
 #[cfg(test)]
 mod tests {
+    use libr::Rf_ScalarInteger;
+    use libr::Rf_defineVar;
+
     use super::*;
     use crate::eval::r_parse_eval0;
+    use crate::exec::RFunction;
+    use crate::exec::RFunctionExt;
+    use crate::object::r_length;
+    use crate::r_symbol;
     use crate::test::r_test;
+
+    fn new_test_environment(hash: bool) -> Environment {
+        let test_env = RFunction::new("base", "new.env")
+            .param("parent", R_ENVS.empty)
+            .param("hash", RObject::from(hash))
+            .call()
+            .unwrap();
+
+        unsafe {
+            let sym = r_symbol!("a");
+            Rf_defineVar(sym, Rf_ScalarInteger(42), test_env.sexp);
+
+            let sym = r_symbol!("b");
+            Rf_defineVar(sym, Rf_ScalarInteger(43), test_env.sexp);
+
+            let sym = r_symbol!("c");
+            Rf_defineVar(sym, Rf_ScalarInteger(44), test_env.sexp);
+        }
+
+        Environment::new(test_env)
+    }
+
+    #[test]
+    fn test_environment_iter_count() {
+        r_test(|| {
+            let hashed = new_test_environment(true);
+            let non_hashed = new_test_environment(false);
+            assert_eq!(hashed.iter().count(), 3);
+            assert_eq!(non_hashed.iter().count(), 3);
+
+            let base = Environment::new(R_ENVS.base_ns.into());
+            let n_base = r_length(R_ENVS.base_ns) as usize;
+            assert_eq!(base.iter().count(), n_base);
+        })
+    }
 
     #[test]
     fn test_sorted_environment_names() {
@@ -324,59 +372,6 @@
                 .try_into()
                 .unwrap();
             assert_eq!(len, 3);
-=======
-pub fn r_ns_env(name: &str) -> anyhow::Result<Environment> {
-    let registry = Environment::new(unsafe { R_NamespaceRegistry.into() });
-    let ns = registry.find(name)?;
-
-    Ok(Environment::new(ns.into()))
-}
-
-#[cfg(test)]
-mod tests {
-    use libr::Rf_ScalarInteger;
-    use libr::Rf_defineVar;
-
-    use super::*;
-    use crate::exec::RFunction;
-    use crate::exec::RFunctionExt;
-    use crate::object::r_length;
-    use crate::r_symbol;
-    use crate::test::r_test;
-
-    fn new_test_environment(hash: bool) -> Environment {
-        let test_env = RFunction::new("base", "new.env")
-            .param("parent", R_ENVS.empty)
-            .param("hash", RObject::from(hash))
-            .call()
-            .unwrap();
-
-        unsafe {
-            let sym = r_symbol!("a");
-            Rf_defineVar(sym, Rf_ScalarInteger(42), test_env.sexp);
-
-            let sym = r_symbol!("b");
-            Rf_defineVar(sym, Rf_ScalarInteger(43), test_env.sexp);
-
-            let sym = r_symbol!("c");
-            Rf_defineVar(sym, Rf_ScalarInteger(44), test_env.sexp);
-        }
-
-        Environment::new(test_env)
-    }
-
-    #[test]
-    fn test_environment_iter_count() {
-        r_test(|| {
-            let hashed = new_test_environment(true);
-            let non_hashed = new_test_environment(false);
-            assert_eq!(hashed.iter().count(), 3);
-            assert_eq!(non_hashed.iter().count(), 3);
-
-            let base = Environment::new(R_ENVS.base_ns.into());
-            let n_base = r_length(R_ENVS.base_ns) as usize;
-            assert_eq!(base.iter().count(), n_base);
->>>>>>> e88169ed
         })
     }
 }